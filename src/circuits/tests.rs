#[cfg(test)]
mod test {

<<<<<<< HEAD
    use crate::circuits::merkle_sum_tree::MerkleSumTreeCircuit;
    use crate::circuits::utils::{full_prover, full_verifier};
    use crate::merkle_sum_tree::big_int_to_fp;
=======
    use crate::circuits::utils::{
        full_prover, full_verifier, generate_setup_params, instantiate_circuit,
        instantiate_empty_circuit,
    };
    use crate::merkle_sum_tree::{MerkleProof, MerkleSumTree, MST_WIDTH, N_ASSETS};
>>>>>>> 891d7009
    use halo2_proofs::{
        dev::{FailureLocation, MockProver, VerifyFailure},
        halo2curves::bn256::{Bn256, Fr as Fp},
        plonk::{keygen_pk, keygen_vk, Any},
        poly::kzg::commitment::ParamsKZG,
    };
    use num_bigint::ToBigInt;
    use rand::rngs::OsRng;

    const LEVELS: usize = 4;

    #[test]
    fn test_valid_merkle_sum_tree() {
<<<<<<< HEAD
        let assets_sum = Fp::from(556863u64); // greater than liabilities sum (556862)

        let circuit = MerkleSumTreeCircuit::<LEVELS>::init_from_assets_and_path(
            assets_sum,
            "src/merkle_sum_tree/csv/entry_16.csv",
            0,
        );

        let public_input = vec![
            circuit.leaf_hash,
            circuit.leaf_balance,
            circuit.root_hash,
            circuit.assets_sum,
        ];

        let valid_prover = MockProver::run(9, &circuit, vec![public_input]).unwrap();
=======
        let merkle_sum_tree =
            MerkleSumTree::<N_ASSETS>::new("src/merkle_sum_tree/csv/entry_16.csv").unwrap();

        // loop over each index and generate a proof for each one
        for user_index in 0..16 {
            let mt_proof: MerkleProof<N_ASSETS> =
                merkle_sum_tree.generate_proof(user_index).unwrap();
            // assets_sum are defined as liabilities_sum + 1
            let assets_sum = merkle_sum_tree.root().balances.map(|x| x + Fp::from(1u64));

            let circuit = instantiate_circuit::<MST_WIDTH, N_ASSETS>(assets_sum, mt_proof);

            let mut public_input = vec![circuit.leaf_hash];
            public_input.extend(&circuit.leaf_balances);
            public_input.push(circuit.root_hash);
            public_input.extend(&circuit.assets_sum);

            let valid_prover = MockProver::run(11, &circuit, vec![public_input]).unwrap();
>>>>>>> 891d7009

        valid_prover.assert_satisfied();
    }

    #[test]
    fn test_valid_merkle_sum_tree_2() {
        // Same as above but now the entries contain a balance that is greater than 64 bits
        // liabilities sum is 18446744073710096590

<<<<<<< HEAD
        let assets_sum_big_int = 18446744073710096591_u128.to_bigint().unwrap(); // greater than liabilities sum
=======
        let merkle_sum_tree =
            MerkleSumTree::<N_ASSETS>::new("src/merkle_sum_tree/csv/entry_16_bigints.csv").unwrap();
>>>>>>> 891d7009

        let assets_sum = big_int_to_fp(&assets_sum_big_int);

<<<<<<< HEAD
        let circuit = MerkleSumTreeCircuit::<LEVELS>::init_from_assets_and_path(
            assets_sum,
            "src/merkle_sum_tree/csv/entry_16.csv",
            0,
        );
=======
        let mt_proof = merkle_sum_tree.generate_proof(user_index).unwrap();
        // assets_sum are defined as liabilities_sum + 1
        let assets_sum = merkle_sum_tree.root().balances.map(|x| x + Fp::from(1u64));

        let circuit = instantiate_circuit::<MST_WIDTH, N_ASSETS>(assets_sum, mt_proof);
>>>>>>> 891d7009

        let mut public_input = vec![circuit.leaf_hash];
        public_input.extend(&circuit.leaf_balances);
        public_input.push(circuit.root_hash);
        public_input.extend(&circuit.assets_sum);

        let valid_prover = MockProver::run(11, &circuit, vec![public_input]).unwrap();

        valid_prover.assert_satisfied();
    }

    #[test]
    fn test_valid_merkle_sum_tree_with_full_prover() {
<<<<<<< HEAD
        let assets_sum = Fp::from(556863u64); // greater than liabilities sum (556862)

        let circuit = MerkleSumTreeCircuit::<LEVELS>::init_empty();
=======
        let merkle_sum_tree =
            MerkleSumTree::<N_ASSETS>::new("src/merkle_sum_tree/csv/entry_16.csv").unwrap();

        let levels = 4;

        let circuit = instantiate_empty_circuit::<MST_WIDTH, N_ASSETS>(levels);
>>>>>>> 891d7009

        // we generate a universal trusted setup of our own for testing
        let params = ParamsKZG::<Bn256>::setup(9, OsRng);

        // we generate the verification key and the proving key
        // we use an empty circuit just to enphasize that the circuit input are not relevant when generating the keys
        // Note: the dimension of the circuit used to generate the keys must be the same as the dimension of the circuit used to generate the proof
        // In this case, the dimension are represented by the heigth of the merkle tree
        let vk = keygen_vk(&params, &circuit).expect("vk generation should not fail");
        let pk = keygen_pk(&params, vk.clone(), &circuit).expect("pk generation should not fail");

        // Only now we can instantiate the circuit with the actual inputs
<<<<<<< HEAD
        let circuit = MerkleSumTreeCircuit::<LEVELS>::init_from_assets_and_path(
            assets_sum,
            "src/merkle_sum_tree/csv/entry_16.csv",
            0,
        );
=======
        let user_index = 0;

        let mt_proof = merkle_sum_tree.generate_proof(user_index).unwrap();
        // assets_sum are defined as liabilities_sum + 1
        let assets_sum = merkle_sum_tree.root().balances.map(|x| x + Fp::from(1u64));

        let circuit = instantiate_circuit::<MST_WIDTH, N_ASSETS>(assets_sum, mt_proof);
>>>>>>> 891d7009

        let mut public_input = vec![circuit.leaf_hash];
        public_input.extend(&circuit.leaf_balances);
        public_input.push(circuit.root_hash);
        public_input.extend(&circuit.assets_sum);

        // Generate the proof
        let proof = full_prover(&params, &pk, circuit, &public_input);

        // verify the proof to be true
        assert!(full_verifier(&params, &vk, proof, &public_input));
    }

    // Passing an invalid root hash in the instance column should fail the permutation check between the computed root hash and the instance column root hash
    #[test]
    fn test_invalid_root_hash() {
<<<<<<< HEAD
        let assets_sum = Fp::from(556863u64); // greater than liabilities sum (556862)

        let circuit = MerkleSumTreeCircuit::<LEVELS>::init_from_assets_and_path(
            assets_sum,
            "src/merkle_sum_tree/csv/entry_16.csv",
            0,
        );
=======
        let merkle_sum_tree =
            MerkleSumTree::<N_ASSETS>::new("src/merkle_sum_tree/csv/entry_16.csv").unwrap();

        let user_index = 0;

        let mt_proof = merkle_sum_tree.generate_proof(user_index).unwrap();
        // assets_sum are defined as liabilities_sum + 1
        let assets_sum = merkle_sum_tree.root().balances.map(|x| x + Fp::from(1u64));

        let circuit = instantiate_circuit::<MST_WIDTH, N_ASSETS>(assets_sum, mt_proof);
>>>>>>> 891d7009

        let invalid_root_hash = Fp::from(1000u64);

        let mut public_input = vec![circuit.leaf_hash];
        public_input.extend(&circuit.leaf_balances);
        public_input.push(invalid_root_hash);
        public_input.extend(&circuit.assets_sum);

        let invalid_prover = MockProver::run(11, &circuit, vec![public_input]).unwrap();

        assert_eq!(
            invalid_prover.verify(),
            Err(vec![
                VerifyFailure::Permutation {
                    column: (Any::Instance, 0).into(),
                    location: FailureLocation::OutsideRegion { row: 2 }
                },
                VerifyFailure::Permutation {
                    column: (Any::advice(), 39).into(),
                    location: FailureLocation::InRegion {
                        region: (25, "permute state").into(),
                        offset: 38
                    }
                }
            ])
        );
    }

    #[test]
    fn test_invalid_root_hash_with_full_prover() {
<<<<<<< HEAD
        let assets_sum = Fp::from(556863u64); // greater than liabilities sum (556862)

        let circuit = MerkleSumTreeCircuit::<LEVELS>::init_empty();
=======
        let merkle_sum_tree =
            MerkleSumTree::<N_ASSETS>::new("src/merkle_sum_tree/csv/entry_16.csv").unwrap();

        let levels = 4;

        let circuit = instantiate_empty_circuit::<MST_WIDTH, N_ASSETS>(levels);
>>>>>>> 891d7009

        // we generate a universal trusted setup of our own for testing
        let params = ParamsKZG::<Bn256>::setup(9, OsRng);

        // we generate the verification key and the proving key
        // we use an empty circuit just to enphasize that the circuit input are not relevant when generating the keys
        let vk = keygen_vk(&params, &circuit).expect("vk should not fail");
        let pk = keygen_pk(&params, vk.clone(), &circuit).expect("pk should not fail");

        // Only now we can instantiate the circuit with the actual inputs
<<<<<<< HEAD
        let circuit = MerkleSumTreeCircuit::<LEVELS>::init_from_assets_and_path(
            assets_sum,
            "src/merkle_sum_tree/csv/entry_16.csv",
            0,
        );
=======
        let user_index = 0;

        let mt_proof = merkle_sum_tree.generate_proof(user_index).unwrap();
        // assets_sum are defined as liabilities_sum + 1
        let assets_sum = merkle_sum_tree.root().balances.map(|x| x + Fp::from(1u64));

        let circuit = instantiate_circuit::<MST_WIDTH, N_ASSETS>(assets_sum, mt_proof);
>>>>>>> 891d7009

        let invalid_root_hash = Fp::from(1000u64);

        let mut public_input = vec![circuit.leaf_hash];
        public_input.extend(&circuit.leaf_balances);
        public_input.push(invalid_root_hash);
        public_input.extend(&circuit.assets_sum);

        // Generate the proof
        let proof = full_prover(&params, &pk, circuit, &public_input);

        // verify the proof to be false
        assert!(!full_verifier(&params, &vk, proof, &public_input));
    }

    // Passing an invalid leaf hash as input for the witness generation should fail the permutation check between the computed root hash and the instance column root hash
    #[test]
    fn test_invalid_leaf_hash_as_witness() {
<<<<<<< HEAD
        let assets_sum = Fp::from(556863u64); // greater than liabilities sum (556862)

        let mut circuit = MerkleSumTreeCircuit::<LEVELS>::init_from_assets_and_path(
            assets_sum,
            "src/merkle_sum_tree/csv/entry_16.csv",
            0,
        );
=======
        let merkle_sum_tree =
            MerkleSumTree::<N_ASSETS>::new("src/merkle_sum_tree/csv/entry_16.csv").unwrap();

        let user_index = 0;

        let mt_proof = merkle_sum_tree.generate_proof(user_index).unwrap();

        // assets_sum are defined as liabilities_sum + 1
        let assets_sum = merkle_sum_tree.root().balances.map(|x| x + Fp::from(1u64));

        let mut circuit = instantiate_circuit::<MST_WIDTH, N_ASSETS>(assets_sum, mt_proof);
>>>>>>> 891d7009

        // invalidate leaf hash
        circuit.leaf_hash = Fp::from(1000u64);

        let mut public_input = vec![circuit.leaf_hash];
        public_input.extend(&circuit.leaf_balances);
        public_input.push(circuit.root_hash);
        public_input.extend(&circuit.assets_sum);

        let invalid_prover = MockProver::run(11, &circuit, vec![public_input]).unwrap();
        assert_eq!(
            invalid_prover.verify(),
            Err(vec![
                VerifyFailure::Permutation {
                    column: (Any::Instance, 0).into(),
                    location: FailureLocation::OutsideRegion { row: 2 }
                },
                VerifyFailure::Permutation {
                    column: (Any::advice(), 39).into(),
                    location: FailureLocation::InRegion {
                        region: (25, "permute state").into(),
                        offset: 38
                    }
                }
            ])
        );
    }

    // Passing an invalid leaf hash in the instance column should fail the permutation check between the (valid) leaf hash added as part of the witness and the instance column leaf hash
    #[test]
    fn test_invalid_leaf_hash_as_instance() {
<<<<<<< HEAD
        let assets_sum = Fp::from(556863u64); // greater than liabilities sum (556862)

        let circuit = MerkleSumTreeCircuit::<LEVELS>::init_from_assets_and_path(
            assets_sum,
            "src/merkle_sum_tree/csv/entry_16.csv",
            0,
        );

=======
        let merkle_sum_tree =
            MerkleSumTree::<N_ASSETS>::new("src/merkle_sum_tree/csv/entry_16.csv").unwrap();

        let user_index = 0;

        let mt_proof = merkle_sum_tree.generate_proof(user_index).unwrap();

        // assets_sum are defined as liabilities_sum + 1
        let assets_sum = merkle_sum_tree.root().balances.map(|x| x + Fp::from(1u64));

        let circuit = instantiate_circuit::<MST_WIDTH, N_ASSETS>(assets_sum, mt_proof);
>>>>>>> 891d7009
        // add invalid leaf hash in the instance column
        let invalid_leaf_hash = Fp::from(1000u64);

        let mut public_input = vec![invalid_leaf_hash];
        public_input.extend(&circuit.leaf_balances);
        public_input.push(circuit.root_hash);
        public_input.extend(&circuit.assets_sum);

        let invalid_prover = MockProver::run(11, &circuit, vec![public_input]).unwrap();

        assert_eq!(
            invalid_prover.verify(),
            Err(vec![
                VerifyFailure::Permutation {
                    column: (Any::advice(), 3).into(),
                    location: FailureLocation::InRegion {
                        region: (1, "merkle prove layer").into(),
                        offset: 0
                    }
                },
                VerifyFailure::Permutation {
                    column: (Any::Instance, 0).into(),
                    location: FailureLocation::OutsideRegion { row: 0 }
                },
            ])
        );
    }

    // Passing an invalid leaf balance as input for the witness generation should fail the permutation check between the computed root hash and the instance column root hash
    #[test]
    fn test_invalid_leaf_balance_as_witness() {
<<<<<<< HEAD
        let assets_sum = Fp::from(556863u64); // greater than liabilities sum (556862)
=======
        let merkle_sum_tree =
            MerkleSumTree::<N_ASSETS>::new("src/merkle_sum_tree/csv/entry_16.csv").unwrap();

        let user_index = 0;

        let mt_proof = merkle_sum_tree.generate_proof(user_index).unwrap();

        // assets_sum are defined as liabilities_sum + 1
        let assets_sum = merkle_sum_tree.root().balances.map(|x| x + Fp::from(1u64));

        let mut circuit = instantiate_circuit::<MST_WIDTH, N_ASSETS>(assets_sum, mt_proof);
>>>>>>> 891d7009

        let user_balance = [Fp::from(11888u64)];

        let mut circuit = MerkleSumTreeCircuit::<LEVELS>::init_from_assets_and_path(
            assets_sum,
            "src/merkle_sum_tree/csv/entry_16.csv",
            0,
        );

        // invalid leaf balance
        circuit.leaf_hash = Fp::from(1000u64);

        let mut public_input = vec![circuit.leaf_hash];
        public_input.extend(user_balance);
        public_input.push(circuit.root_hash);
        public_input.extend(assets_sum);

        let invalid_prover = MockProver::run(11, &circuit, vec![public_input]).unwrap();
        assert_eq!(
            invalid_prover.verify(),
            Err(vec![
                VerifyFailure::Permutation {
                    column: (Any::Instance, 0).into(),
                    location: FailureLocation::OutsideRegion { row: 2 }
                },
                VerifyFailure::Permutation {
                    column: (Any::advice(), 39).into(),
                    location: FailureLocation::InRegion {
                        region: (25, "permute state").into(),
                        offset: 38
                    }
                }
            ])
        );
    }

    // Passing an invalid leaf balance in the instance column should fail the permutation check between the (valid) leaf balance added as part of the witness and the instance column leaf balance
    #[test]
    fn test_invalid_leaf_balance_as_instance() {
<<<<<<< HEAD
        let assets_sum = Fp::from(556863u64); // greater than liabilities sum (556862)

        let circuit = MerkleSumTreeCircuit::<LEVELS>::init_from_assets_and_path(
            assets_sum,
            "src/merkle_sum_tree/csv/entry_16.csv",
            0,
        );
=======
        let merkle_sum_tree =
            MerkleSumTree::<N_ASSETS>::new("src/merkle_sum_tree/csv/entry_16.csv").unwrap();

        let user_index = 0;

        let mt_proof = merkle_sum_tree.generate_proof(user_index).unwrap();

        // assets_sum are defined as liabilities_sum + 1
        let assets_sum = merkle_sum_tree.root().balances.map(|x| x + Fp::from(1u64));

        let circuit = instantiate_circuit::<MST_WIDTH, N_ASSETS>(assets_sum, mt_proof);
>>>>>>> 891d7009

        // add invalid leaf balance in the instance column
        let invalid_leaf_balance = [Fp::from(1000u64)];

        let mut public_input = vec![circuit.leaf_hash];
        public_input.extend(invalid_leaf_balance);
        public_input.push(circuit.root_hash);
        public_input.extend(&circuit.assets_sum);

        let invalid_prover = MockProver::run(11, &circuit, vec![public_input]).unwrap();

        assert_eq!(
            invalid_prover.verify(),
            Err(vec![
                VerifyFailure::Permutation {
                    column: (Any::advice(), 0).into(),
                    location: FailureLocation::InRegion {
                        region: (1, "merkle prove layer").into(),
                        offset: 0
                    }
                },
                VerifyFailure::Permutation {
                    column: (Any::Instance, 0).into(),
                    location: FailureLocation::OutsideRegion { row: 1 }
                },
            ])
        );
    }

    // Passing a non binary index should fail the bool constraint check and the permutation check between the computed root hash and the instance column root hash
    #[test]
    fn test_non_binary_index() {
<<<<<<< HEAD
        let assets_sum = Fp::from(556863u64); // greater than liabilities sum (556862)

        let mut circuit = MerkleSumTreeCircuit::<LEVELS>::init_from_assets_and_path(
            assets_sum,
            "src/merkle_sum_tree/csv/entry_16.csv",
            0,
        );
=======
        let merkle_sum_tree =
            MerkleSumTree::<N_ASSETS>::new("src/merkle_sum_tree/csv/entry_16.csv").unwrap();

        let user_index = 0;

        let mt_proof = merkle_sum_tree.generate_proof(user_index).unwrap();

        // assets_sum are defined as liabilities_sum + 1
        let assets_sum = merkle_sum_tree.root().balances.map(|x| x + Fp::from(1u64));

        let mut circuit = instantiate_circuit::<MST_WIDTH, N_ASSETS>(assets_sum, mt_proof);
>>>>>>> 891d7009

        // invalidate path index inside the circuit
        circuit.path_indices[0] = Fp::from(2);

        let mut public_input = vec![circuit.leaf_hash];
        public_input.extend(&circuit.leaf_balances);
        public_input.push(circuit.root_hash);
        public_input.extend(&circuit.assets_sum);

        let invalid_prover = MockProver::run(11, &circuit, vec![public_input]).unwrap();

        assert_eq!(
            invalid_prover.verify(),
            Err(vec![
                VerifyFailure::ConstraintNotSatisfied {
                    constraint: ((0, "bool constraint").into(), 0, "").into(),
                    location: FailureLocation::InRegion {
                        region: (1, "merkle prove layer").into(),
                        offset: 0
                    },
                    cell_values: vec![(((Any::advice(), 5).into(), 0).into(), "0x2".to_string()),]
                },
                VerifyFailure::Permutation {
                    column: (Any::Instance, 0).into(),
                    location: FailureLocation::OutsideRegion { row: 2 }
                },
                VerifyFailure::Permutation {
                    column: (Any::advice(), 39).into(),
                    location: FailureLocation::InRegion {
                        region: (25, "permute state").into(),
                        offset: 38
                    }
                }
            ])
        );
    }

    // Swapping the indices should fail the permutation check between the computed root hash and the instance column root hash
    #[test]
    fn test_swapping_index() {
<<<<<<< HEAD
        let assets_sum = Fp::from(556863u64); // greater than liabilities sum (556862)

        let mut circuit = MerkleSumTreeCircuit::<LEVELS>::init_from_assets_and_path(
            assets_sum,
            "src/merkle_sum_tree/csv/entry_16.csv",
            0,
        );

=======
        let merkle_sum_tree =
            MerkleSumTree::<N_ASSETS>::new("src/merkle_sum_tree/csv/entry_16.csv").unwrap();

        let user_index = 0;

        let mt_proof = merkle_sum_tree.generate_proof(user_index).unwrap();

        let assets_sum = merkle_sum_tree.root().balances.map(|x| x + Fp::from(1u64)); // assets_sum are defined as liabilities_sum + 1

        let mut circuit = instantiate_circuit::<MST_WIDTH, N_ASSETS>(assets_sum, mt_proof);
>>>>>>> 891d7009
        // swap indices
        circuit.path_indices[0] = Fp::from(1);

        let mut public_input = vec![circuit.leaf_hash];
        public_input.extend(&circuit.leaf_balances);
        public_input.push(circuit.root_hash);
        public_input.extend(&circuit.assets_sum);

        let invalid_prover = MockProver::run(11, &circuit, vec![public_input]).unwrap();

        assert_eq!(
            invalid_prover.verify(),
            Err(vec![
                VerifyFailure::Permutation {
                    column: (Any::Instance, 0).into(),
                    location: FailureLocation::OutsideRegion { row: 2 }
                },
                VerifyFailure::Permutation {
                    column: (Any::advice(), 39).into(),
                    location: FailureLocation::InRegion {
                        region: (25, "permute state").into(),
                        offset: 38
                    }
                }
            ])
        );
    }

    // Passing an assets sum that is less than the liabilities sum should fail the lessThan constraint check
    #[test]
    fn test_is_not_less_than() {
<<<<<<< HEAD
        let less_than_assets_sum = Fp::from(556861u64); // less than liabilities sum (556862)

        let circuit = MerkleSumTreeCircuit::<LEVELS>::init_from_assets_and_path(
            less_than_assets_sum,
            "src/merkle_sum_tree/csv/entry_16.csv",
            0,
        );
=======
        let merkle_sum_tree =
            MerkleSumTree::<N_ASSETS>::new("src/merkle_sum_tree/csv/entry_16.csv").unwrap();

        let user_index = 0;

        let mt_proof = merkle_sum_tree.generate_proof(user_index).unwrap();

        let less_than_assets_sum = merkle_sum_tree.root().balances.map(|x| x - Fp::from(1u64)); // assets_sum are defined as liabilities_sum + 1

        let circuit = instantiate_circuit::<MST_WIDTH, N_ASSETS>(less_than_assets_sum, mt_proof);
>>>>>>> 891d7009

        let mut public_input = vec![circuit.leaf_hash];
        public_input.extend(&circuit.leaf_balances);
        public_input.push(circuit.root_hash);
        public_input.extend(&circuit.assets_sum);

        let invalid_prover = MockProver::run(11, &circuit, vec![public_input]).unwrap();

        assert_eq!(
            invalid_prover.verify(),
            Err(vec![VerifyFailure::ConstraintNotSatisfied {
                constraint: (
                    (
                        8,
                        "verifies that `check` from current config equal to is_lt from LtChip"
                    )
                        .into(),
                    0,
                    ""
                )
                    .into(),
                location: FailureLocation::InRegion {
                    region: (30, "enforce sum to be less than total assets").into(),
                    offset: 0
                },
                cell_values: vec![
                    (((Any::advice(), 2).into(), 0).into(), "1".to_string()),
                    // The zero means that is not less than
                    (((Any::advice(), 44).into(), 0).into(), "0".to_string())
                ]
            }])
        );

        assert!(invalid_prover.verify().is_err());
    }

    use crate::circuits::ecdsa::EcdsaVerifyCircuit;
    use ecc::maingate::{big_to_fe, decompose, fe_to_big};
    use halo2_proofs::arithmetic::{CurveAffine, Field};
    use halo2_proofs::halo2curves::{
        ff::PrimeField, group::Curve, secp256k1::Secp256k1Affine as Secp256k1,
    };

    fn mod_n(x: <Secp256k1 as CurveAffine>::Base) -> <Secp256k1 as CurveAffine>::ScalarExt {
        let x_big = fe_to_big(x);
        big_to_fe(x_big)
    }

    #[test]
    fn test_ecdsa_valid_verifier() {
        let g = Secp256k1::generator();

        // Generate a key pair (sk, pk)
        // sk is a random scalar (exists within the scalar field, which is the order of the group generated by g
        // Note that the scalar field is different from the prime field of the curve.
        // pk is a point on the curve
        let sk = <Secp256k1 as CurveAffine>::ScalarExt::random(OsRng);

        let public_key = (g * sk).to_affine();

        let msg_hash = <Secp256k1 as CurveAffine>::ScalarExt::random(OsRng);

        // Draw arandomness -> k is also a scalar living in the order of the group generated by generator point g.
        let k = <Secp256k1 as CurveAffine>::ScalarExt::random(OsRng);
        let k_inv = k.invert().unwrap();

        let r_point = (g * k).to_affine().coordinates().unwrap();
        let x = r_point.x();

        // perform r mod n to ensure that r is a valid scalar
        let r = mod_n(*x);

        let s = k_inv * (msg_hash + (r * sk));

        // Sanity check. Ensure we construct a valid signature. So lets verify it
        {
            let s_inv = s.invert().unwrap();
            let u_1 = msg_hash * s_inv;
            let u_2 = r * s_inv;
            let r_point = ((g * u_1) + (public_key * u_2))
                .to_affine()
                .coordinates()
                .unwrap();
            let x_candidate = r_point.x();
            let r_candidate = mod_n(*x_candidate);
            assert_eq!(r, r_candidate);
        }

        let limbs_x = decompose(public_key.x, 4, 68)
            .iter()
            .map(|x| big_to_fe(fe_to_big(*x)))
            .collect::<Vec<Fp>>();

        let limbs_y = decompose(public_key.y, 4, 68)
            .iter()
            .map(|y| big_to_fe(fe_to_big(*y)))
            .collect::<Vec<Fp>>();

        // merge limbs_x and limbs_y into a single vector
        let mut pub_input = vec![];
        pub_input.extend(limbs_x);
        pub_input.extend(limbs_y);

        let instance = vec![pub_input];

        let circuit = EcdsaVerifyCircuit::init(public_key, r, s, msg_hash);

        let valid_prover = MockProver::run(18, &circuit, instance).unwrap();

        valid_prover.assert_satisfied();
    }

    // signature input obtained from an actual signer => https://gist.github.com/enricobottazzi/58c52754cabd8dd8e7ee9ed5d7591814
    const SECRET_KEY: [u8; 32] = [
        154, 213, 29, 179, 82, 32, 97, 124, 125, 25, 241, 239, 17, 36, 119, 73, 209, 25, 253, 111,
        255, 254, 166, 249, 243, 69, 250, 217, 23, 156, 1, 61,
    ];

    const R: [u8; 32] = [
        239, 76, 20, 99, 168, 118, 101, 14, 199, 216, 110, 228, 253, 132, 166, 78, 13, 120, 59,
        128, 32, 197, 192, 196, 58, 157, 69, 172, 73, 244, 76, 202,
    ];

    const S: [u8; 32] = [
        68, 27, 200, 44, 31, 175, 180, 124, 55, 112, 24, 91, 32, 136, 237, 17, 71, 137, 28, 120,
        126, 52, 175, 114, 197, 239, 156, 80, 112, 115, 237, 79,
    ];

    const MSG_HASH: [u8; 32] = [
        115, 139, 142, 103, 234, 97, 224, 87, 102, 70, 65, 216, 226, 136, 248, 62, 44, 36, 172,
        170, 253, 70, 103, 220, 126, 83, 27, 233, 159, 149, 214, 28,
    ];

    #[test]
    fn test_ecdsa_no_random_valid() {
        let secret_key = <Secp256k1 as CurveAffine>::ScalarExt::from_repr(SECRET_KEY).unwrap();

        let g = Secp256k1::generator();

        let public_key = (g * secret_key).to_affine();

        let r = <Secp256k1 as CurveAffine>::ScalarExt::from_repr(R).unwrap();

        let s = <Secp256k1 as CurveAffine>::ScalarExt::from_repr(S).unwrap();

        let msg_hash = <Secp256k1 as CurveAffine>::ScalarExt::from_repr(MSG_HASH).unwrap();

        let limbs_x = decompose(public_key.x, 4, 68)
            .iter()
            .map(|x| big_to_fe(fe_to_big(*x)))
            .collect::<Vec<Fp>>();

        let limbs_y = decompose(public_key.y, 4, 68)
            .iter()
            .map(|y| big_to_fe(fe_to_big(*y)))
            .collect::<Vec<Fp>>();

        // merge limbs_x and limbs_y into a single vector
        let mut pub_input = vec![];
        pub_input.extend(limbs_x);
        pub_input.extend(limbs_y);

        let instance = vec![pub_input];

        let circuit = EcdsaVerifyCircuit::init(public_key, r, s, msg_hash);

        let valid_prover = MockProver::run(18, &circuit, instance).unwrap();

        valid_prover.assert_satisfied();
    }

    #[test]
    fn test_ecdsa_no_random_invalid_signature() {
        let secret_key = <Secp256k1 as CurveAffine>::ScalarExt::from_repr(SECRET_KEY).unwrap();

        let g = Secp256k1::generator();

        let public_key = (g * secret_key).to_affine();

        let r = <Secp256k1 as CurveAffine>::ScalarExt::from_repr(R).unwrap();

        let invalid_s = <Secp256k1 as CurveAffine>::ScalarExt::from_repr([
            0, 0, 0, 0, 0, 0, 0, 0, 0, 0, 0, 0, 0, 0, 0, 0, 0, 0, 0, 0, 0, 0, 0, 0, 0, 0, 0, 0, 0,
            0, 0, 0,
        ])
        .unwrap();

<<<<<<< HEAD
        let msg_hash = <Secp256k1 as CurveAffine>::ScalarExt::from_repr(MSG_HASH).unwrap();
=======
        let merkle_sum_tree =
            MerkleSumTree::<N_ASSETS>::new("src/merkle_sum_tree/csv/entry_16.csv").unwrap();
>>>>>>> 891d7009

        let limbs_x = decompose(public_key.x, 4, 68)
            .iter()
            .map(|x| big_to_fe(fe_to_big(*x)))
            .collect::<Vec<Fp>>();

<<<<<<< HEAD
        let limbs_y = decompose(public_key.y, 4, 68)
            .iter()
            .map(|y| big_to_fe(fe_to_big(*y)))
            .collect::<Vec<Fp>>();

        // merge limbs_x and limbs_y into a single vector
        let mut pub_input = vec![];
        pub_input.extend(limbs_x);
        pub_input.extend(limbs_y);

        let instance = vec![pub_input];
=======
        let mt_proof = merkle_sum_tree.generate_proof(user_index).unwrap();

        let assets_sum = merkle_sum_tree.root().balances.map(|x| x + Fp::from(1u64)); // assets_sum are defined as liabilities_sum + 1

        let circuit = instantiate_circuit::<MST_WIDTH, N_ASSETS>(assets_sum, mt_proof);
>>>>>>> 891d7009

        let circuit = EcdsaVerifyCircuit::init(public_key, r, invalid_s, msg_hash);

        let invalid_prover = MockProver::run(18, &circuit, instance).unwrap();

        assert!(invalid_prover.verify().is_err());
    }

    #[test]
    fn test_ecdsa_no_random_invalid_pub_input() {
        let secret_key = <Secp256k1 as CurveAffine>::ScalarExt::from_repr(SECRET_KEY).unwrap();

        let g = Secp256k1::generator();

        let public_key = (g * secret_key).to_affine();

        let r = <Secp256k1 as CurveAffine>::ScalarExt::from_repr(R).unwrap();

        let s = <Secp256k1 as CurveAffine>::ScalarExt::from_repr(S).unwrap();

        let msg_hash = <Secp256k1 as CurveAffine>::ScalarExt::from_repr(MSG_HASH).unwrap();

        // let's use the generator g as public key added to the instance column. It should fail because this is not the public key used to sign the message
        let limbs_x = decompose(g.x, 4, 68)
            .iter()
            .map(|x| big_to_fe(fe_to_big(*x)))
            .collect::<Vec<Fp>>();

        let limbs_y = decompose(g.y, 4, 68)
            .iter()
            .map(|y| big_to_fe(fe_to_big(*y)))
            .collect::<Vec<Fp>>();

        let mut invalid_pub_input = vec![];
        invalid_pub_input.extend(limbs_x);
        invalid_pub_input.extend(limbs_y);

        let instance = vec![invalid_pub_input];

        let circuit = EcdsaVerifyCircuit::init(public_key, r, s, msg_hash);

        let invalid_prover = MockProver::run(18, &circuit, instance).unwrap();

        assert_eq!(
            invalid_prover.verify(),
            Err(vec![
                VerifyFailure::Permutation {
                    column: (Any::advice(), 4).into(),
                    location: FailureLocation::InRegion {
                        region: (1, "ecdsa verify region").into(),
                        offset: 10
                    }
                },
                VerifyFailure::Permutation {
                    column: (Any::advice(), 4).into(),
                    location: FailureLocation::InRegion {
                        region: (1, "ecdsa verify region").into(),
                        offset: 11
                    }
                },
                VerifyFailure::Permutation {
                    column: (Any::advice(), 4).into(),
                    location: FailureLocation::InRegion {
                        region: (1, "ecdsa verify region").into(),
                        offset: 12
                    }
                },
                VerifyFailure::Permutation {
                    column: (Any::advice(), 4).into(),
                    location: FailureLocation::InRegion {
                        region: (1, "ecdsa verify region").into(),
                        offset: 13
                    }
                },
                VerifyFailure::Permutation {
                    column: (Any::advice(), 4).into(),
                    location: FailureLocation::InRegion {
                        region: (1, "ecdsa verify region").into(),
                        offset: 15
                    }
                },
                VerifyFailure::Permutation {
                    column: (Any::advice(), 4).into(),
                    location: FailureLocation::InRegion {
                        region: (1, "ecdsa verify region").into(),
                        offset: 16
                    }
                },
                VerifyFailure::Permutation {
                    column: (Any::advice(), 4).into(),
                    location: FailureLocation::InRegion {
                        region: (1, "ecdsa verify region").into(),
                        offset: 17
                    }
                },
                VerifyFailure::Permutation {
                    column: (Any::advice(), 4).into(),
                    location: FailureLocation::InRegion {
                        region: (1, "ecdsa verify region").into(),
                        offset: 18
                    }
                },
                VerifyFailure::Permutation {
                    column: (Any::Instance, 0).into(),
                    location: FailureLocation::OutsideRegion { row: 0 }
                },
                VerifyFailure::Permutation {
                    column: (Any::Instance, 0).into(),
                    location: FailureLocation::OutsideRegion { row: 1 }
                },
                VerifyFailure::Permutation {
                    column: (Any::Instance, 0).into(),
                    location: FailureLocation::OutsideRegion { row: 2 }
                },
                VerifyFailure::Permutation {
                    column: (Any::Instance, 0).into(),
                    location: FailureLocation::OutsideRegion { row: 3 }
                },
                VerifyFailure::Permutation {
                    column: (Any::Instance, 0).into(),
                    location: FailureLocation::OutsideRegion { row: 4 }
                },
                VerifyFailure::Permutation {
                    column: (Any::Instance, 0).into(),
                    location: FailureLocation::OutsideRegion { row: 5 }
                },
                VerifyFailure::Permutation {
                    column: (Any::Instance, 0).into(),
                    location: FailureLocation::OutsideRegion { row: 6 }
                },
                VerifyFailure::Permutation {
                    column: (Any::Instance, 0).into(),
                    location: FailureLocation::OutsideRegion { row: 7 }
                },
            ])
        );
    }

    #[cfg(feature = "dev-graph")]
    #[test]
    fn print_merkle_sum_tree() {
        use plotters::prelude::*;

        let assets_sum = Fp::from(556863u64); // greater than liabilities sum (556862)

        let circuit = MerkleSumTreeCircuit::<LEVELS>::init_from_assets_and_path(
            assets_sum,
            "src/merkle_sum_tree/csv/entry_16.csv",
            0,
        );

        let root = BitMapBackend::new("prints/merkle-sum-tree-layout-2.png", (2048, 16384))
            .into_drawing_area();
        root.fill(&WHITE).unwrap();
        let root = root
            .titled("Merkle Sum Tree Layout", ("sans-serif", 60))
            .unwrap();

        halo2_proofs::dev::CircuitLayout::default()
            .render(8, &circuit, &root)
            .unwrap();
    }

    #[cfg(feature = "dev-graph")]
    #[test]
    fn print_ecdsa() {
        use plotters::prelude::*;

        let secret_key = <Secp256k1 as CurveAffine>::ScalarExt::from_repr(SECRET_KEY).unwrap();

        let g = Secp256k1::generator();

        let public_key = (g * secret_key).to_affine();

        let r = <Secp256k1 as CurveAffine>::ScalarExt::from_repr(R).unwrap();

        let s = <Secp256k1 as CurveAffine>::ScalarExt::from_repr(S).unwrap();

        let msg_hash = <Secp256k1 as CurveAffine>::ScalarExt::from_repr(MSG_HASH).unwrap();

        let limbs_x = decompose(public_key.x, 4, 68)
            .iter()
            .map(|x| big_to_fe(fe_to_big(*x)))
            .collect::<Vec<Fp>>();

        let limbs_y = decompose(public_key.y, 4, 68)
            .iter()
            .map(|y| big_to_fe(fe_to_big(*y)))
            .collect::<Vec<Fp>>();

        // merge limbs_x and limbs_y into a single vector
        let mut pub_input = vec![];
        pub_input.extend(limbs_x);
        pub_input.extend(limbs_y);

        let circuit = EcdsaVerifyCircuit::init(public_key, r, s, msg_hash);

        let root = BitMapBackend::new("prints/ecdsa-layout.png", (2048, 16384)).into_drawing_area();
        root.fill(&WHITE).unwrap();
        let root = root.titled("ECDSA Layout", ("sans-serif", 60)).unwrap();

        halo2_proofs::dev::CircuitLayout::default()
            .render(18, &circuit, &root)
            .unwrap();
    }
}<|MERGE_RESOLUTION|>--- conflicted
+++ resolved
@@ -1,17 +1,10 @@
 #[cfg(test)]
 mod test {
 
-<<<<<<< HEAD
     use crate::circuits::merkle_sum_tree::MerkleSumTreeCircuit;
     use crate::circuits::utils::{full_prover, full_verifier};
     use crate::merkle_sum_tree::big_int_to_fp;
-=======
-    use crate::circuits::utils::{
-        full_prover, full_verifier, generate_setup_params, instantiate_circuit,
-        instantiate_empty_circuit,
-    };
-    use crate::merkle_sum_tree::{MerkleProof, MerkleSumTree, MST_WIDTH, N_ASSETS};
->>>>>>> 891d7009
+    use crate::merkle_sum_tree::{MST_WIDTH, N_ASSETS};
     use halo2_proofs::{
         dev::{FailureLocation, MockProver, VerifyFailure},
         halo2curves::bn256::{Bn256, Fr as Fp},
@@ -25,35 +18,15 @@
 
     #[test]
     fn test_valid_merkle_sum_tree() {
-<<<<<<< HEAD
-        let assets_sum = Fp::from(556863u64); // greater than liabilities sum (556862)
-
-        let circuit = MerkleSumTreeCircuit::<LEVELS>::init_from_assets_and_path(
-            assets_sum,
-            "src/merkle_sum_tree/csv/entry_16.csv",
-            0,
-        );
-
-        let public_input = vec![
-            circuit.leaf_hash,
-            circuit.leaf_balance,
-            circuit.root_hash,
-            circuit.assets_sum,
-        ];
-
-        let valid_prover = MockProver::run(9, &circuit, vec![public_input]).unwrap();
-=======
-        let merkle_sum_tree =
-            MerkleSumTree::<N_ASSETS>::new("src/merkle_sum_tree/csv/entry_16.csv").unwrap();
-
-        // loop over each index and generate a proof for each one
+        let assets_sum = [Fp::from(556863u64)]; // greater than liabilities sum (556862)
+
         for user_index in 0..16 {
-            let mt_proof: MerkleProof<N_ASSETS> =
-                merkle_sum_tree.generate_proof(user_index).unwrap();
-            // assets_sum are defined as liabilities_sum + 1
-            let assets_sum = merkle_sum_tree.root().balances.map(|x| x + Fp::from(1u64));
-
-            let circuit = instantiate_circuit::<MST_WIDTH, N_ASSETS>(assets_sum, mt_proof);
+            let circuit =
+                MerkleSumTreeCircuit::<LEVELS, MST_WIDTH, N_ASSETS>::init_from_assets_and_path(
+                    assets_sum,
+                    "src/merkle_sum_tree/csv/entry_16.csv",
+                    user_index,
+                );
 
             let mut public_input = vec![circuit.leaf_hash];
             public_input.extend(&circuit.leaf_balances);
@@ -61,9 +34,9 @@
             public_input.extend(&circuit.assets_sum);
 
             let valid_prover = MockProver::run(11, &circuit, vec![public_input]).unwrap();
->>>>>>> 891d7009
-
-        valid_prover.assert_satisfied();
+
+            valid_prover.assert_satisfied();
+        }
     }
 
     #[test]
@@ -71,28 +44,16 @@
         // Same as above but now the entries contain a balance that is greater than 64 bits
         // liabilities sum is 18446744073710096590
 
-<<<<<<< HEAD
         let assets_sum_big_int = 18446744073710096591_u128.to_bigint().unwrap(); // greater than liabilities sum
-=======
-        let merkle_sum_tree =
-            MerkleSumTree::<N_ASSETS>::new("src/merkle_sum_tree/csv/entry_16_bigints.csv").unwrap();
->>>>>>> 891d7009
-
-        let assets_sum = big_int_to_fp(&assets_sum_big_int);
-
-<<<<<<< HEAD
-        let circuit = MerkleSumTreeCircuit::<LEVELS>::init_from_assets_and_path(
-            assets_sum,
-            "src/merkle_sum_tree/csv/entry_16.csv",
-            0,
-        );
-=======
-        let mt_proof = merkle_sum_tree.generate_proof(user_index).unwrap();
-        // assets_sum are defined as liabilities_sum + 1
-        let assets_sum = merkle_sum_tree.root().balances.map(|x| x + Fp::from(1u64));
-
-        let circuit = instantiate_circuit::<MST_WIDTH, N_ASSETS>(assets_sum, mt_proof);
->>>>>>> 891d7009
+
+        let assets_sum = [big_int_to_fp(&assets_sum_big_int)];
+
+        let circuit =
+            MerkleSumTreeCircuit::<LEVELS, MST_WIDTH, N_ASSETS>::init_from_assets_and_path(
+                assets_sum,
+                "src/merkle_sum_tree/csv/entry_16.csv",
+                0,
+            );
 
         let mut public_input = vec![circuit.leaf_hash];
         public_input.extend(&circuit.leaf_balances);
@@ -106,21 +67,12 @@
 
     #[test]
     fn test_valid_merkle_sum_tree_with_full_prover() {
-<<<<<<< HEAD
-        let assets_sum = Fp::from(556863u64); // greater than liabilities sum (556862)
-
-        let circuit = MerkleSumTreeCircuit::<LEVELS>::init_empty();
-=======
-        let merkle_sum_tree =
-            MerkleSumTree::<N_ASSETS>::new("src/merkle_sum_tree/csv/entry_16.csv").unwrap();
-
-        let levels = 4;
-
-        let circuit = instantiate_empty_circuit::<MST_WIDTH, N_ASSETS>(levels);
->>>>>>> 891d7009
+        let assets_sum = [Fp::from(556863u64)]; // greater than liabilities sum (556862)
+
+        let circuit = MerkleSumTreeCircuit::<LEVELS, MST_WIDTH, N_ASSETS>::init_empty();
 
         // we generate a universal trusted setup of our own for testing
-        let params = ParamsKZG::<Bn256>::setup(9, OsRng);
+        let params = ParamsKZG::<Bn256>::setup(11, OsRng);
 
         // we generate the verification key and the proving key
         // we use an empty circuit just to enphasize that the circuit input are not relevant when generating the keys
@@ -130,21 +82,12 @@
         let pk = keygen_pk(&params, vk.clone(), &circuit).expect("pk generation should not fail");
 
         // Only now we can instantiate the circuit with the actual inputs
-<<<<<<< HEAD
-        let circuit = MerkleSumTreeCircuit::<LEVELS>::init_from_assets_and_path(
-            assets_sum,
-            "src/merkle_sum_tree/csv/entry_16.csv",
-            0,
-        );
-=======
-        let user_index = 0;
-
-        let mt_proof = merkle_sum_tree.generate_proof(user_index).unwrap();
-        // assets_sum are defined as liabilities_sum + 1
-        let assets_sum = merkle_sum_tree.root().balances.map(|x| x + Fp::from(1u64));
-
-        let circuit = instantiate_circuit::<MST_WIDTH, N_ASSETS>(assets_sum, mt_proof);
->>>>>>> 891d7009
+        let circuit =
+            MerkleSumTreeCircuit::<LEVELS, MST_WIDTH, N_ASSETS>::init_from_assets_and_path(
+                assets_sum,
+                "src/merkle_sum_tree/csv/entry_16.csv",
+                0,
+            );
 
         let mut public_input = vec![circuit.leaf_hash];
         public_input.extend(&circuit.leaf_balances);
@@ -161,26 +104,14 @@
     // Passing an invalid root hash in the instance column should fail the permutation check between the computed root hash and the instance column root hash
     #[test]
     fn test_invalid_root_hash() {
-<<<<<<< HEAD
-        let assets_sum = Fp::from(556863u64); // greater than liabilities sum (556862)
-
-        let circuit = MerkleSumTreeCircuit::<LEVELS>::init_from_assets_and_path(
-            assets_sum,
-            "src/merkle_sum_tree/csv/entry_16.csv",
-            0,
-        );
-=======
-        let merkle_sum_tree =
-            MerkleSumTree::<N_ASSETS>::new("src/merkle_sum_tree/csv/entry_16.csv").unwrap();
-
-        let user_index = 0;
-
-        let mt_proof = merkle_sum_tree.generate_proof(user_index).unwrap();
-        // assets_sum are defined as liabilities_sum + 1
-        let assets_sum = merkle_sum_tree.root().balances.map(|x| x + Fp::from(1u64));
-
-        let circuit = instantiate_circuit::<MST_WIDTH, N_ASSETS>(assets_sum, mt_proof);
->>>>>>> 891d7009
+        let assets_sum = [Fp::from(556863u64)]; // greater than liabilities sum (556862)
+
+        let circuit =
+            MerkleSumTreeCircuit::<LEVELS, MST_WIDTH, N_ASSETS>::init_from_assets_and_path(
+                assets_sum,
+                "src/merkle_sum_tree/csv/entry_16.csv",
+                0,
+            );
 
         let invalid_root_hash = Fp::from(1000u64);
 
@@ -211,21 +142,12 @@
 
     #[test]
     fn test_invalid_root_hash_with_full_prover() {
-<<<<<<< HEAD
-        let assets_sum = Fp::from(556863u64); // greater than liabilities sum (556862)
-
-        let circuit = MerkleSumTreeCircuit::<LEVELS>::init_empty();
-=======
-        let merkle_sum_tree =
-            MerkleSumTree::<N_ASSETS>::new("src/merkle_sum_tree/csv/entry_16.csv").unwrap();
-
-        let levels = 4;
-
-        let circuit = instantiate_empty_circuit::<MST_WIDTH, N_ASSETS>(levels);
->>>>>>> 891d7009
+        let assets_sum = [Fp::from(556863u64)]; // greater than liabilities sum (556862)
+
+        let circuit = MerkleSumTreeCircuit::<LEVELS, MST_WIDTH, N_ASSETS>::init_empty();
 
         // we generate a universal trusted setup of our own for testing
-        let params = ParamsKZG::<Bn256>::setup(9, OsRng);
+        let params = ParamsKZG::<Bn256>::setup(11, OsRng);
 
         // we generate the verification key and the proving key
         // we use an empty circuit just to enphasize that the circuit input are not relevant when generating the keys
@@ -233,21 +155,12 @@
         let pk = keygen_pk(&params, vk.clone(), &circuit).expect("pk should not fail");
 
         // Only now we can instantiate the circuit with the actual inputs
-<<<<<<< HEAD
-        let circuit = MerkleSumTreeCircuit::<LEVELS>::init_from_assets_and_path(
-            assets_sum,
-            "src/merkle_sum_tree/csv/entry_16.csv",
-            0,
-        );
-=======
-        let user_index = 0;
-
-        let mt_proof = merkle_sum_tree.generate_proof(user_index).unwrap();
-        // assets_sum are defined as liabilities_sum + 1
-        let assets_sum = merkle_sum_tree.root().balances.map(|x| x + Fp::from(1u64));
-
-        let circuit = instantiate_circuit::<MST_WIDTH, N_ASSETS>(assets_sum, mt_proof);
->>>>>>> 891d7009
+        let circuit =
+            MerkleSumTreeCircuit::<LEVELS, MST_WIDTH, N_ASSETS>::init_from_assets_and_path(
+                assets_sum,
+                "src/merkle_sum_tree/csv/entry_16.csv",
+                0,
+            );
 
         let invalid_root_hash = Fp::from(1000u64);
 
@@ -266,27 +179,14 @@
     // Passing an invalid leaf hash as input for the witness generation should fail the permutation check between the computed root hash and the instance column root hash
     #[test]
     fn test_invalid_leaf_hash_as_witness() {
-<<<<<<< HEAD
-        let assets_sum = Fp::from(556863u64); // greater than liabilities sum (556862)
-
-        let mut circuit = MerkleSumTreeCircuit::<LEVELS>::init_from_assets_and_path(
-            assets_sum,
-            "src/merkle_sum_tree/csv/entry_16.csv",
-            0,
-        );
-=======
-        let merkle_sum_tree =
-            MerkleSumTree::<N_ASSETS>::new("src/merkle_sum_tree/csv/entry_16.csv").unwrap();
-
-        let user_index = 0;
-
-        let mt_proof = merkle_sum_tree.generate_proof(user_index).unwrap();
-
-        // assets_sum are defined as liabilities_sum + 1
-        let assets_sum = merkle_sum_tree.root().balances.map(|x| x + Fp::from(1u64));
-
-        let mut circuit = instantiate_circuit::<MST_WIDTH, N_ASSETS>(assets_sum, mt_proof);
->>>>>>> 891d7009
+        let assets_sum = [Fp::from(556863u64)]; // greater than liabilities sum (556862)
+
+        let mut circuit =
+            MerkleSumTreeCircuit::<LEVELS, MST_WIDTH, N_ASSETS>::init_from_assets_and_path(
+                assets_sum,
+                "src/merkle_sum_tree/csv/entry_16.csv",
+                0,
+            );
 
         // invalidate leaf hash
         circuit.leaf_hash = Fp::from(1000u64);
@@ -318,28 +218,15 @@
     // Passing an invalid leaf hash in the instance column should fail the permutation check between the (valid) leaf hash added as part of the witness and the instance column leaf hash
     #[test]
     fn test_invalid_leaf_hash_as_instance() {
-<<<<<<< HEAD
-        let assets_sum = Fp::from(556863u64); // greater than liabilities sum (556862)
-
-        let circuit = MerkleSumTreeCircuit::<LEVELS>::init_from_assets_and_path(
-            assets_sum,
-            "src/merkle_sum_tree/csv/entry_16.csv",
-            0,
-        );
-
-=======
-        let merkle_sum_tree =
-            MerkleSumTree::<N_ASSETS>::new("src/merkle_sum_tree/csv/entry_16.csv").unwrap();
-
-        let user_index = 0;
-
-        let mt_proof = merkle_sum_tree.generate_proof(user_index).unwrap();
-
-        // assets_sum are defined as liabilities_sum + 1
-        let assets_sum = merkle_sum_tree.root().balances.map(|x| x + Fp::from(1u64));
-
-        let circuit = instantiate_circuit::<MST_WIDTH, N_ASSETS>(assets_sum, mt_proof);
->>>>>>> 891d7009
+        let assets_sum = [Fp::from(556863u64)]; // greater than liabilities sum (556862)
+
+        let circuit =
+            MerkleSumTreeCircuit::<LEVELS, MST_WIDTH, N_ASSETS>::init_from_assets_and_path(
+                assets_sum,
+                "src/merkle_sum_tree/csv/entry_16.csv",
+                0,
+            );
+
         // add invalid leaf hash in the instance column
         let invalid_leaf_hash = Fp::from(1000u64);
 
@@ -371,29 +258,16 @@
     // Passing an invalid leaf balance as input for the witness generation should fail the permutation check between the computed root hash and the instance column root hash
     #[test]
     fn test_invalid_leaf_balance_as_witness() {
-<<<<<<< HEAD
-        let assets_sum = Fp::from(556863u64); // greater than liabilities sum (556862)
-=======
-        let merkle_sum_tree =
-            MerkleSumTree::<N_ASSETS>::new("src/merkle_sum_tree/csv/entry_16.csv").unwrap();
-
-        let user_index = 0;
-
-        let mt_proof = merkle_sum_tree.generate_proof(user_index).unwrap();
-
-        // assets_sum are defined as liabilities_sum + 1
-        let assets_sum = merkle_sum_tree.root().balances.map(|x| x + Fp::from(1u64));
-
-        let mut circuit = instantiate_circuit::<MST_WIDTH, N_ASSETS>(assets_sum, mt_proof);
->>>>>>> 891d7009
+        let assets_sum = [Fp::from(556863u64)]; // greater than liabilities sum (556862)
 
         let user_balance = [Fp::from(11888u64)];
 
-        let mut circuit = MerkleSumTreeCircuit::<LEVELS>::init_from_assets_and_path(
-            assets_sum,
-            "src/merkle_sum_tree/csv/entry_16.csv",
-            0,
-        );
+        let mut circuit =
+            MerkleSumTreeCircuit::<LEVELS, MST_WIDTH, N_ASSETS>::init_from_assets_and_path(
+                assets_sum,
+                "src/merkle_sum_tree/csv/entry_16.csv",
+                0,
+            );
 
         // invalid leaf balance
         circuit.leaf_hash = Fp::from(1000u64);
@@ -425,27 +299,14 @@
     // Passing an invalid leaf balance in the instance column should fail the permutation check between the (valid) leaf balance added as part of the witness and the instance column leaf balance
     #[test]
     fn test_invalid_leaf_balance_as_instance() {
-<<<<<<< HEAD
-        let assets_sum = Fp::from(556863u64); // greater than liabilities sum (556862)
-
-        let circuit = MerkleSumTreeCircuit::<LEVELS>::init_from_assets_and_path(
-            assets_sum,
-            "src/merkle_sum_tree/csv/entry_16.csv",
-            0,
-        );
-=======
-        let merkle_sum_tree =
-            MerkleSumTree::<N_ASSETS>::new("src/merkle_sum_tree/csv/entry_16.csv").unwrap();
-
-        let user_index = 0;
-
-        let mt_proof = merkle_sum_tree.generate_proof(user_index).unwrap();
-
-        // assets_sum are defined as liabilities_sum + 1
-        let assets_sum = merkle_sum_tree.root().balances.map(|x| x + Fp::from(1u64));
-
-        let circuit = instantiate_circuit::<MST_WIDTH, N_ASSETS>(assets_sum, mt_proof);
->>>>>>> 891d7009
+        let assets_sum = [Fp::from(556863u64)]; // greater than liabilities sum (556862)
+
+        let circuit =
+            MerkleSumTreeCircuit::<LEVELS, MST_WIDTH, N_ASSETS>::init_from_assets_and_path(
+                assets_sum,
+                "src/merkle_sum_tree/csv/entry_16.csv",
+                0,
+            );
 
         // add invalid leaf balance in the instance column
         let invalid_leaf_balance = [Fp::from(1000u64)];
@@ -478,27 +339,14 @@
     // Passing a non binary index should fail the bool constraint check and the permutation check between the computed root hash and the instance column root hash
     #[test]
     fn test_non_binary_index() {
-<<<<<<< HEAD
-        let assets_sum = Fp::from(556863u64); // greater than liabilities sum (556862)
-
-        let mut circuit = MerkleSumTreeCircuit::<LEVELS>::init_from_assets_and_path(
-            assets_sum,
-            "src/merkle_sum_tree/csv/entry_16.csv",
-            0,
-        );
-=======
-        let merkle_sum_tree =
-            MerkleSumTree::<N_ASSETS>::new("src/merkle_sum_tree/csv/entry_16.csv").unwrap();
-
-        let user_index = 0;
-
-        let mt_proof = merkle_sum_tree.generate_proof(user_index).unwrap();
-
-        // assets_sum are defined as liabilities_sum + 1
-        let assets_sum = merkle_sum_tree.root().balances.map(|x| x + Fp::from(1u64));
-
-        let mut circuit = instantiate_circuit::<MST_WIDTH, N_ASSETS>(assets_sum, mt_proof);
->>>>>>> 891d7009
+        let assets_sum = [Fp::from(556863u64)]; // greater than liabilities sum (556862)
+
+        let mut circuit =
+            MerkleSumTreeCircuit::<LEVELS, MST_WIDTH, N_ASSETS>::init_from_assets_and_path(
+                assets_sum,
+                "src/merkle_sum_tree/csv/entry_16.csv",
+                0,
+            );
 
         // invalidate path index inside the circuit
         circuit.path_indices[0] = Fp::from(2);
@@ -539,27 +387,15 @@
     // Swapping the indices should fail the permutation check between the computed root hash and the instance column root hash
     #[test]
     fn test_swapping_index() {
-<<<<<<< HEAD
-        let assets_sum = Fp::from(556863u64); // greater than liabilities sum (556862)
-
-        let mut circuit = MerkleSumTreeCircuit::<LEVELS>::init_from_assets_and_path(
-            assets_sum,
-            "src/merkle_sum_tree/csv/entry_16.csv",
-            0,
-        );
-
-=======
-        let merkle_sum_tree =
-            MerkleSumTree::<N_ASSETS>::new("src/merkle_sum_tree/csv/entry_16.csv").unwrap();
-
-        let user_index = 0;
-
-        let mt_proof = merkle_sum_tree.generate_proof(user_index).unwrap();
-
-        let assets_sum = merkle_sum_tree.root().balances.map(|x| x + Fp::from(1u64)); // assets_sum are defined as liabilities_sum + 1
-
-        let mut circuit = instantiate_circuit::<MST_WIDTH, N_ASSETS>(assets_sum, mt_proof);
->>>>>>> 891d7009
+        let assets_sum = [Fp::from(556863u64)]; // greater than liabilities sum (556862)
+
+        let mut circuit =
+            MerkleSumTreeCircuit::<LEVELS, MST_WIDTH, N_ASSETS>::init_from_assets_and_path(
+                assets_sum,
+                "src/merkle_sum_tree/csv/entry_16.csv",
+                0,
+            );
+
         // swap indices
         circuit.path_indices[0] = Fp::from(1);
 
@@ -591,26 +427,14 @@
     // Passing an assets sum that is less than the liabilities sum should fail the lessThan constraint check
     #[test]
     fn test_is_not_less_than() {
-<<<<<<< HEAD
-        let less_than_assets_sum = Fp::from(556861u64); // less than liabilities sum (556862)
-
-        let circuit = MerkleSumTreeCircuit::<LEVELS>::init_from_assets_and_path(
-            less_than_assets_sum,
-            "src/merkle_sum_tree/csv/entry_16.csv",
-            0,
-        );
-=======
-        let merkle_sum_tree =
-            MerkleSumTree::<N_ASSETS>::new("src/merkle_sum_tree/csv/entry_16.csv").unwrap();
-
-        let user_index = 0;
-
-        let mt_proof = merkle_sum_tree.generate_proof(user_index).unwrap();
-
-        let less_than_assets_sum = merkle_sum_tree.root().balances.map(|x| x - Fp::from(1u64)); // assets_sum are defined as liabilities_sum + 1
-
-        let circuit = instantiate_circuit::<MST_WIDTH, N_ASSETS>(less_than_assets_sum, mt_proof);
->>>>>>> 891d7009
+        let less_than_assets_sum = [Fp::from(556861u64)]; // less than liabilities sum (556862)
+
+        let circuit =
+            MerkleSumTreeCircuit::<LEVELS, MST_WIDTH, N_ASSETS>::init_from_assets_and_path(
+                less_than_assets_sum,
+                "src/merkle_sum_tree/csv/entry_16.csv",
+                0,
+            );
 
         let mut public_input = vec![circuit.leaf_hash];
         public_input.extend(&circuit.leaf_balances);
@@ -798,19 +622,13 @@
         ])
         .unwrap();
 
-<<<<<<< HEAD
         let msg_hash = <Secp256k1 as CurveAffine>::ScalarExt::from_repr(MSG_HASH).unwrap();
-=======
-        let merkle_sum_tree =
-            MerkleSumTree::<N_ASSETS>::new("src/merkle_sum_tree/csv/entry_16.csv").unwrap();
->>>>>>> 891d7009
 
         let limbs_x = decompose(public_key.x, 4, 68)
             .iter()
             .map(|x| big_to_fe(fe_to_big(*x)))
             .collect::<Vec<Fp>>();
 
-<<<<<<< HEAD
         let limbs_y = decompose(public_key.y, 4, 68)
             .iter()
             .map(|y| big_to_fe(fe_to_big(*y)))
@@ -822,13 +640,6 @@
         pub_input.extend(limbs_y);
 
         let instance = vec![pub_input];
-=======
-        let mt_proof = merkle_sum_tree.generate_proof(user_index).unwrap();
-
-        let assets_sum = merkle_sum_tree.root().balances.map(|x| x + Fp::from(1u64)); // assets_sum are defined as liabilities_sum + 1
-
-        let circuit = instantiate_circuit::<MST_WIDTH, N_ASSETS>(assets_sum, mt_proof);
->>>>>>> 891d7009
 
         let circuit = EcdsaVerifyCircuit::init(public_key, r, invalid_s, msg_hash);
 
@@ -972,13 +783,14 @@
     fn print_merkle_sum_tree() {
         use plotters::prelude::*;
 
-        let assets_sum = Fp::from(556863u64); // greater than liabilities sum (556862)
-
-        let circuit = MerkleSumTreeCircuit::<LEVELS>::init_from_assets_and_path(
-            assets_sum,
-            "src/merkle_sum_tree/csv/entry_16.csv",
-            0,
-        );
+        let assets_sum = [Fp::from(556863u64)]; // greater than liabilities sum (556862)
+
+        let circuit =
+            MerkleSumTreeCircuit::<LEVELS, MST_WIDTH, N_ASSETS>::init_from_assets_and_path(
+                assets_sum,
+                "src/merkle_sum_tree/csv/entry_16.csv",
+                0,
+            );
 
         let root = BitMapBackend::new("prints/merkle-sum-tree-layout-2.png", (2048, 16384))
             .into_drawing_area();
