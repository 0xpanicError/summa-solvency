use ark_std::{end_timer, start_timer};
use halo2_proofs::{
    halo2curves::bn256::{Bn256, Fr as Fp, G1Affine},
    plonk::{create_proof, verify_proof, Circuit, ProvingKey, VerifyingKey},
    poly::{
        commitment::{Params, ParamsProver},
        kzg::{
            commitment::{KZGCommitmentScheme, ParamsKZG},
            multiopen::{ProverSHPLONK, VerifierSHPLONK},
            strategy::SingleStrategy,
        },
    },
    transcript::{
        Blake2bRead, Blake2bWrite, Challenge255, TranscriptReadBuffer, TranscriptWriterBuffer,
    },
};
use rand::rngs::OsRng;
use std::fs::File;

<<<<<<< HEAD
=======
pub fn instantiate_circuit<const MST_WIDTH: usize, const N_ASSETS: usize>(
    assets_sum: [Fp; N_ASSETS],
    proof: MerkleProof<N_ASSETS>,
) -> MerkleSumTreeCircuit<MST_WIDTH, N_ASSETS> {
    MerkleSumTreeCircuit {
        leaf_hash: proof.entry.compute_leaf().hash,
        leaf_balances: proof
            .entry
            .balances()
            .iter()
            .map(big_int_to_fp)
            .collect::<Vec<_>>(),
        path_element_hashes: proof.sibling_hashes,
        path_element_balances: proof.sibling_sums,
        path_indices: proof.path_indices,
        assets_sum: assets_sum.to_vec(),
        root_hash: proof.root_hash,
    }
}

pub fn instantiate_empty_circuit<const MST_WIDTH: usize, const N_ASSETS: usize>(
    levels: usize,
) -> MerkleSumTreeCircuit<MST_WIDTH, N_ASSETS> {
    MerkleSumTreeCircuit {
        leaf_hash: Fp::zero(),
        leaf_balances: Vec::new(),
        path_element_hashes: vec![Fp::zero(); levels],
        path_element_balances: vec![[Fp::zero(); N_ASSETS]; levels],
        path_indices: vec![Fp::zero(); levels],
        assets_sum: vec![Fp::zero(); N_ASSETS],
        root_hash: Fp::zero(),
    }
}

>>>>>>> 891d7009
pub fn generate_setup_params(levels: usize) -> ParamsKZG<Bn256> {
    // 2^k is the number of rows for the circuit. We choos 27 levels as upper bound for the merkle sum tree
    let k = match levels {
        4..=27 => 11,
        _ => 0,
    };

    let ptau_path = format!("ptau/hermez-raw-{}", k);

    let metadata = std::fs::metadata(ptau_path.clone());

    if metadata.is_err() {
        println!("ptau file not found, generating a trusted setup of our own. If needed, download the ptau from https://github.com/han0110/halo2-kzg-srs");
        ParamsKZG::<Bn256>::setup(k, OsRng)
    } else {
        println!("ptau file found");
        let mut params_fs = File::open(ptau_path).expect("couldn't load params");
        ParamsKZG::<Bn256>::read(&mut params_fs).expect("Failed to read params")
    }
}

pub fn full_prover<C: Circuit<Fp>>(
    params: &ParamsKZG<Bn256>,
    pk: &ProvingKey<G1Affine>,
    circuit: C,
    public_input: &[Fp],
) -> Vec<u8> {
    let pf_time = start_timer!(|| "Creating proof");

    let mut transcript = Blake2bWrite::<_, _, Challenge255<_>>::init(vec![]);
    create_proof::<
        KZGCommitmentScheme<Bn256>,
        ProverSHPLONK<'_, Bn256>,
        Challenge255<G1Affine>,
        _,
        Blake2bWrite<Vec<u8>, G1Affine, Challenge255<G1Affine>>,
        _,
    >(
        params,
        pk,
        &[circuit],
        &[&[public_input]],
        OsRng,
        &mut transcript,
    )
    .expect("prover should not fail");
    let proof = transcript.finalize();
    end_timer!(pf_time);
    proof
}

pub fn full_verifier(
    params: &ParamsKZG<Bn256>,
    vk: &VerifyingKey<G1Affine>,
    proof: Vec<u8>,
    public_input: &[Fp],
) -> bool {
    let verifier_params = params.verifier_params();
    let strategy = SingleStrategy::new(params);
    let mut transcript = Blake2bRead::<_, _, Challenge255<_>>::init(&proof[..]);

    verify_proof::<
        KZGCommitmentScheme<Bn256>,
        VerifierSHPLONK<'_, Bn256>,
        Challenge255<G1Affine>,
        Blake2bRead<&[u8], G1Affine, Challenge255<G1Affine>>,
        SingleStrategy<'_, Bn256>,
    >(
        verifier_params,
        vk,
        strategy,
        &[&[public_input]],
        &mut transcript,
    )
    .is_ok()
}<|MERGE_RESOLUTION|>--- conflicted
+++ resolved
@@ -17,43 +17,6 @@
 use rand::rngs::OsRng;
 use std::fs::File;
 
-<<<<<<< HEAD
-=======
-pub fn instantiate_circuit<const MST_WIDTH: usize, const N_ASSETS: usize>(
-    assets_sum: [Fp; N_ASSETS],
-    proof: MerkleProof<N_ASSETS>,
-) -> MerkleSumTreeCircuit<MST_WIDTH, N_ASSETS> {
-    MerkleSumTreeCircuit {
-        leaf_hash: proof.entry.compute_leaf().hash,
-        leaf_balances: proof
-            .entry
-            .balances()
-            .iter()
-            .map(big_int_to_fp)
-            .collect::<Vec<_>>(),
-        path_element_hashes: proof.sibling_hashes,
-        path_element_balances: proof.sibling_sums,
-        path_indices: proof.path_indices,
-        assets_sum: assets_sum.to_vec(),
-        root_hash: proof.root_hash,
-    }
-}
-
-pub fn instantiate_empty_circuit<const MST_WIDTH: usize, const N_ASSETS: usize>(
-    levels: usize,
-) -> MerkleSumTreeCircuit<MST_WIDTH, N_ASSETS> {
-    MerkleSumTreeCircuit {
-        leaf_hash: Fp::zero(),
-        leaf_balances: Vec::new(),
-        path_element_hashes: vec![Fp::zero(); levels],
-        path_element_balances: vec![[Fp::zero(); N_ASSETS]; levels],
-        path_indices: vec![Fp::zero(); levels],
-        assets_sum: vec![Fp::zero(); N_ASSETS],
-        root_hash: Fp::zero(),
-    }
-}
-
->>>>>>> 891d7009
 pub fn generate_setup_params(levels: usize) -> ParamsKZG<Bn256> {
     // 2^k is the number of rows for the circuit. We choos 27 levels as upper bound for the merkle sum tree
     let k = match levels {
